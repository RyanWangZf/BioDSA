--- conflicted
+++ resolved
@@ -43,11 +43,8 @@
 rank-bm25 = "*"
 reportlab = "*"
 grandalf = "*"
-<<<<<<< HEAD
-=======
 networkx = "*"
 pydantic = "*"
->>>>>>> 0ecbdb2b
 
 [requires]
 python_version = "3.12"
